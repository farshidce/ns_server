%% @author Northscale <info@northscale.com>
%% @copyright 2009 NorthScale, Inc.
%%
%% Licensed under the Apache License, Version 2.0 (the "License");
%% you may not use this file except in compliance with the License.
%% You may obtain a copy of the License at
%%
%%      http://www.apache.org/licenses/LICENSE-2.0
%%
%% Unless required by applicable law or agreed to in writing, software
%% distributed under the License is distributed on an "AS IS" BASIS,
%% WITHOUT WARRANTIES OR CONDITIONS OF ANY KIND, either express or implied.
%% See the License for the specific language governing permissions and
%% limitations under the License.
%%
-module(ns_bucket).

-include("ns_common.hrl").
-include_lib("eunit/include/eunit.hrl").

%% API
-export([auth_type/1,
         bucket_nodes/1,
         bucket_type/1,
         config_string/1,
         create_bucket/3,
         credentials/1,
         delete_bucket/1,
         failover_warnings/0,
         get_bucket/1,
         get_bucket/2,
         get_bucket_names/0,
         get_bucket_names/1,
         couchbase_bucket_exists/1,
         get_buckets/0,
         get_buckets/1,
         is_open_proxy_port/2,
         is_persistent/1,
         is_port_free/2,
         is_valid_bucket_name/1,
         json_map_from_config/2,
         live_bucket_nodes/1,
         map_to_replicas/1,
         replicated_vbuckets/3,
         maybe_get_bucket/2,
         moxi_port/1,
         name_conflict/1,
         names_conflict/2,
         node_locator/1,
         num_replicas/1,
         ram_quota/1,
         raw_ram_quota/1,
         sasl_password/1,
         set_bucket_config/2,
         set_fast_forward_map/2,
         set_map/2,
         set_servers/2,
         filter_ready_buckets/1,
         update_bucket_props/2,
         update_bucket_props/3,
         node_bucket_names/2,
         node_bucket_names/1,
         all_node_vbuckets/1,
         update_vbucket_map_history/2,
         past_vbucket_maps/0,
         config_to_map_options/1]).


%%%===================================================================
%%% API
%%%===================================================================

%% @doc Configuration parameters to start up the bucket on a node.
config_string(BucketName) ->
    Config = ns_config:get(),
    BucketConfigs = ns_config:search_prop(Config, buckets, configs),
    BucketConfig = proplists:get_value(BucketName, BucketConfigs),
    Engines = ns_config:search_node_prop(Config, memcached, engines),
    MemQuota = proplists:get_value(ram_quota, BucketConfig),
    BucketType =  proplists:get_value(type, BucketConfig),
    EngineConfig = proplists:get_value(BucketType, Engines),
    Engine = proplists:get_value(engine, EngineConfig),
    StaticConfigString =
        proplists:get_value(
          static_config_string, BucketConfig,
          proplists:get_value(static_config_string, EngineConfig)),
    ExtraConfigString =
        proplists:get_value(
          extra_config_string, BucketConfig,
          proplists:get_value(extra_config_string, EngineConfig, "")),
    {DynamicConfigString, ExtraParams} =
        case BucketType of
            membase ->
<<<<<<< HEAD
                {ok, DBDir} = ns_storage_conf:this_node_dbdir(),
                DBName = filename:join(DBDir, BucketName),
                CouchPort = ns_config:search_node_prop(Config, memcached, mccouch_port, 11213),
=======
                {ok, DBDir} = ns_storage_conf:dbdir(Config),
                DBSubDir = filename:join(DBDir, BucketName ++ "-data"),
                DBName = filename:join(DBSubDir, BucketName),
                AccessLog = filename:join(DBSubDir, "access.log"),
                KeyLog = filename:join(DBSubDir, "key.log"),
                ok = filelib:ensure_dir(DBName),
>>>>>>> d5c6cc2c
                NumVBuckets = proplists:get_value(num_vbuckets, BucketConfig),
                ok = filelib:ensure_dir(DBName),
                %% MemQuota is our per-node bucket memory limit
                CFG =
                    io_lib:format(
                      "ht_size=~B;ht_locks=~B;"
                      "tap_noop_interval=~B;max_txn_size=~B;"
<<<<<<< HEAD
                      "max_size=~B;"
                      "tap_keepalive=~B;dbname=~s;"
                      "allow_data_loss_during_shutdown=true;"
                      "backend=couchdb;couch_bucket=~s;couch_port=~B;max_vbuckets=~B",
=======
                      "max_size=~B;initfile=~s;"
                      "tap_keepalive=~B;dbname=~s;max_vbuckets=~B;"
                      "alog_path=~s;klog_path=~s",
>>>>>>> d5c6cc2c
                      [proplists:get_value(
                         ht_size, BucketConfig,
                         misc:getenv_int("MEMBASE_HT_SIZE", 3079)),
                       proplists:get_value(
                         ht_locks, BucketConfig,
                         misc:getenv_int("MEMBASE_HT_LOCKS", 5)),
                       proplists:get_value(
                         tap_noop_interval, BucketConfig,
                         misc:getenv_int("MEMBASE_TAP_NOOP_INTERVAL", 20)),
                       proplists:get_value(
                         max_txn_size, BucketConfig,
                         misc:getenv_int("MEMBASE_MAX_TXN_SIZE", 10000)),
                       MemQuota,
                       %% Five minutes, should be enough time for
                       %% ebucketmigrator to restart.
                       proplists:get_value(
                         tap_keepalive, BucketConfig,
                         misc:getenv_int("MEMBASE_TAP_KEEPALIVE", 300)),
                       DBName,
<<<<<<< HEAD
                       BucketName,
                       CouchPort,
                       NumVBuckets]),
=======
                       NumVBuckets,
                       AccessLog,
                       KeyLog]),
>>>>>>> d5c6cc2c
                {CFG, {MemQuota, DBName}};
            memcached ->
                {io_lib:format("cache_size=~B", [MemQuota]),
                 MemQuota}
        end,
    ConfigString = lists:flatten([DynamicConfigString, $;, StaticConfigString,
                                  $;, ExtraConfigString]),
    {Engine, ConfigString, BucketType, ExtraParams}.

%% @doc Return {Username, Password} for a bucket.
-spec credentials(nonempty_string()) ->
                         {nonempty_string(), string()}.
credentials(Bucket) ->
    {ok, BucketConfig} = get_bucket(Bucket),
    {Bucket, proplists:get_value(sasl_password, BucketConfig, "")}.

-spec couchbase_bucket_exists(binary()) -> boolean().
couchbase_bucket_exists(Bucket) ->
    case get_bucket(binary_to_list(Bucket)) of
        {ok, Config} ->
            case proplists:get_value(type, Config) of
                membase -> true;
                _ -> false
            end;
        not_present ->
            false
    end.

get_bucket(Bucket) ->
    get_bucket(Bucket, ns_config:get()).

get_bucket(Bucket, Config) ->
    BucketConfigs = get_buckets(Config),
    case lists:keysearch(Bucket, 1, BucketConfigs) of
        {value, {_, BucketConfig}} ->
            {ok, BucketConfig};
        false -> not_present
    end.

maybe_get_bucket(BucketName, undefined) ->
    get_bucket(BucketName);
maybe_get_bucket(_, BucketConfig) ->
    {ok, BucketConfig}.

get_bucket_names() ->
    BucketConfigs = get_buckets(),
    proplists:get_keys(BucketConfigs).

get_bucket_names(Type) ->
    [Name || {Name, Config} <- get_buckets(),
             proplists:get_value(type, Config) == Type].

get_buckets() ->
    get_buckets(ns_config:get()).

get_buckets(Config) ->
    ns_config:search_prop(Config, buckets, configs, []).

live_bucket_nodes(Bucket) ->
    {ok, BucketConfig} = get_bucket(Bucket),
    Servers = proplists:get_value(servers, BucketConfig),
    LiveNodes = [node()|nodes()],
    [Node || Node <- Servers, lists:member(Node, LiveNodes) ].

%% returns bucket ram quota multiplied by number of nodes this bucket
%% resides on. I.e. gives amount of ram quota that will be used by
%% across the cluster for this bucket.
-spec ram_quota([{_,_}]) -> integer().
ram_quota(Bucket) ->
    case proplists:get_value(ram_quota, Bucket) of
        X when is_integer(X) ->
            X * length(proplists:get_value(servers, Bucket, []))
    end.

%% returns bucket ram quota for _single_ node. Each node will subtract
%% this much from it's node quota.
-spec raw_ram_quota([{_,_}]) -> integer().
raw_ram_quota(Bucket) ->
    case proplists:get_value(ram_quota, Bucket) of
        X when is_integer(X) ->
            X
    end.

-define(FS_HARD_NODES_NEEDED, 4).
-define(FS_FAILOVER_NEEDED, 3).
-define(FS_REBALANCE_NEEDED, 2).
-define(FS_SOFT_REBALANCE_NEEDED, 1).
-define(FS_OK, 0).

bucket_failover_safety(BucketConfig, LiveNodes) ->
    ReplicaNum = ns_bucket:num_replicas(BucketConfig),
    case ReplicaNum of
        %% if replica count for bucket is 0 we cannot failover at all
        0 -> {?FS_OK, ok};
        _ ->
            MinLiveCopies = min_live_copies(LiveNodes, BucketConfig),
            BucketNodes = proplists:get_value(servers, BucketConfig),
            BaseSafety =
                if
                    MinLiveCopies =:= undefined -> % janitor run pending
                        case LiveNodes of
                            [_,_|_] -> ?FS_OK;
                            _ -> ?FS_HARD_NODES_NEEDED
                        end;
                    MinLiveCopies =:= undefined orelse MinLiveCopies =< 1 ->
                        %% we cannot failover without losing data
                        %% is some of chain nodes are down ?
                        DownBucketNodes = lists:any(fun (N) -> not lists:member(N, LiveNodes) end,
                                                    BucketNodes),
                        if
                            DownBucketNodes ->
                                %% yes. User should bring them back or failover/replace them (and possibly add more)
                                ?FS_FAILOVER_NEEDED;
                            %% Can we replace missing chain nodes with other live nodes ?
                            LiveNodes =/= [] andalso tl(LiveNodes) =/= [] -> % length(LiveNodes) > 1, but more efficent
                                %% we're generally fault tolerant, just not balanced enough
                                ?FS_REBALANCE_NEEDED;
                            true ->
                                %% we have one (or 0) of live nodes, need at least one more to be fault tolerant
                                ?FS_HARD_NODES_NEEDED
                        end;
                    true ->
                        case ns_rebalancer:unbalanced(proplists:get_value(map, BucketConfig),
                                                      proplists:get_value(servers, BucketConfig)) of
                            true ->
                                ?FS_SOFT_REBALANCE_NEEDED;
                            _ ->
                                ?FS_OK
                        end
                end,
            ExtraSafety =
                if
                    length(LiveNodes) =< ReplicaNum andalso BaseSafety =/= ?FS_HARD_NODES_NEEDED ->
                        %% if we don't have enough nodes to put all replicas on
                        softNodesNeeded;
                    true ->
                        ok
                end,
            {BaseSafety, ExtraSafety}
    end.

failover_safety_rec(?FS_HARD_NODES_NEEDED, _ExtraSafety, _, _LiveNodes) -> {?FS_HARD_NODES_NEEDED, ok};
failover_safety_rec(BaseSafety, ExtraSafety, [], _LiveNodes) -> {BaseSafety, ExtraSafety};
failover_safety_rec(BaseSafety, ExtraSafety, [BucketConfig | RestConfigs], LiveNodes) ->
    {ThisBaseSafety, ThisExtraSafety} = bucket_failover_safety(BucketConfig, LiveNodes),
    NewBaseSafety = case BaseSafety < ThisBaseSafety of
                        true -> ThisBaseSafety;
                        _ -> BaseSafety
                    end,
    NewExtraSafety = if ThisExtraSafety =:= softNodesNeeded
                        orelse ExtraSafety =:= softNodesNeeded ->
                             softNodesNeeded;
                        true ->
                             ok
                     end,
    failover_safety_rec(NewBaseSafety, NewExtraSafety,
                        RestConfigs, LiveNodes).

-spec failover_warnings() -> [failoverNeeded | rebalanceNeeded | hardNodesNeeded | softNodesNeeded].
failover_warnings() ->
    LiveNodes = ns_cluster_membership:actual_active_nodes(),
    {BaseSafety0, ExtraSafety}
        = failover_safety_rec(?FS_OK, ok,
                              [C || {_, C} <- get_buckets(),
                                    membase =:= bucket_type(C)],
                              LiveNodes),
    BaseSafety = case BaseSafety0 of
                     ?FS_HARD_NODES_NEEDED -> hardNodesNeeded;
                     ?FS_FAILOVER_NEEDED -> failoverNeeded;
                     ?FS_REBALANCE_NEEDED -> rebalanceNeeded;
                     ?FS_SOFT_REBALANCE_NEEDED -> softRebalanceNeeded;
                     ?FS_OK -> ok
                 end,
    [S || S <- [BaseSafety, ExtraSafety], S =/= ok].


map_to_replicas(Map) ->
    map_to_replicas(Map, 0, []).

map_to_replicas([], _, Replicas) ->
    lists:append(Replicas);
map_to_replicas([Chain|Rest], V, Replicas) ->
    Pairs = [{Src, Dst, V}||{Src, Dst} <- misc:pairs(Chain),
                            Src /= undefined andalso Dst /= undefined],
    map_to_replicas(Rest, V+1, [Pairs|Replicas]).

%% returns _sorted_ list of vbuckets that are replicated from SrcNode
%% to DstNode according to given Map.
replicated_vbuckets(Map, SrcNode, DstNode) ->
    replicated_vbuckets_rec(Map, SrcNode, DstNode, 0).

replicated_vbuckets_rec([], _SrcNode, _DstNode, _Idx) -> [];
replicated_vbuckets_rec([Chain | RestChains], SrcNode, DstNode, Idx) ->
    RestResult = replicated_vbuckets_rec(RestChains, SrcNode, DstNode, Idx+1),
    case replicated_in_chain(Chain, SrcNode, DstNode) of
        true -> [Idx | RestResult];
        false -> RestResult
    end.

replicated_in_chain([SrcNode, DstNode | _], SrcNode, DstNode) ->
    true;
replicated_in_chain([_ | Rest], SrcNode, DstNode) ->
    replicated_in_chain(Rest, SrcNode, DstNode);
replicated_in_chain([], _SrcNode, _DstNode) ->
    false.

%% @doc Return the minimum number of live copies for all vbuckets.
-spec min_live_copies([node()], list()) -> non_neg_integer() | undefined.
min_live_copies(LiveNodes, Config) ->
    case proplists:get_value(map, Config) of
        undefined -> undefined;
        Map ->
            lists:foldl(
              fun (Chain, Min) ->
                      NumLiveCopies =
                          lists:foldl(
                            fun (Node, Acc) ->
                                    case lists:member(Node, LiveNodes) of
                                        true -> Acc + 1;
                                        false -> Acc
                                    end
                            end, 0, Chain),
                      erlang:min(Min, NumLiveCopies)
              end, length(hd(Map)), Map)
    end.

node_locator(BucketConfig) ->
    case proplists:get_value(type, BucketConfig) of
        membase ->
            vbucket;
        memcached ->
            ketama
    end.

-spec num_replicas([{_,_}]) -> integer().
num_replicas(Bucket) ->
    case proplists:get_value(num_replicas, Bucket) of
        X when is_integer(X) ->
            X
    end.

bucket_type(Bucket) ->
    proplists:get_value(type, Bucket).

auth_type(Bucket) ->
    proplists:get_value(auth_type, Bucket).

sasl_password(Bucket) ->
    proplists:get_value(sasl_password, Bucket, "").

moxi_port(Bucket) ->
    proplists:get_value(moxi_port, Bucket).

bucket_nodes(Bucket) ->
    proplists:get_value(servers, Bucket).

json_map_from_config(LocalAddr, BucketConfig) ->
    NumReplicas = num_replicas(BucketConfig),
    Config = ns_config:get(),
    NumReplicas = proplists:get_value(num_replicas, BucketConfig),
    EMap = proplists:get_value(map, BucketConfig, []),
    BucketNodes = proplists:get_value(servers, BucketConfig, []),
    ENodes0 = lists:delete(undefined, lists:usort(lists:append([BucketNodes |
                                                                EMap]))),
    ENodes = case lists:member(node(), ENodes0) of
                 true -> [node() | lists:delete(node(), ENodes0)];
                 false -> ENodes0
             end,
    Servers = lists:map(
                fun (ENode) ->
                        Port = ns_config:search_node_prop(ENode, Config,
                                                          memcached, port),
                        Host = case misc:node_name_host(ENode) of
                                   {_Name, "127.0.0.1"} -> LocalAddr;
                                   {_Name, H} -> H
                               end,
                        list_to_binary(Host ++ ":" ++ integer_to_list(Port))
                end, ENodes),
    {_, NodesToPositions0}
        = lists:foldl(fun (N, {Pos,Dict}) ->
                              {Pos+1, dict:store(N, Pos, Dict)}
                      end, {0, dict:new()}, ENodes),
    NodesToPositions = dict:store(undefined, -1, NodesToPositions0),
    Map = [[dict:fetch(N, NodesToPositions) || N <- Chain] || Chain <- EMap],
    FastForwardMapList =
        case proplists:get_value(fastForwardMap, BucketConfig) of
            undefined -> [];
            FFM ->
                [{vBucketMapForward,
                  [[dict:fetch(N, NodesToPositions) || N <- Chain]
                   || Chain <- FFM]}]
        end,
    {struct, [{hashAlgorithm, <<"CRC">>},
              {numReplicas, NumReplicas},
              {serverList, Servers},
              {vBucketMap, Map} |
              FastForwardMapList]}.

set_bucket_config(Bucket, NewConfig) ->
    update_bucket_config(Bucket, fun (_) -> NewConfig end).

%% Here's code snippet from bucket-engine.  We also disallow '.' &&
%% '..' which cause problems with browsers even when properly
%% escaped. See bug 953
%%
%% static bool has_valid_bucket_name(const char *n) {
%%     bool rv = strlen(n) > 0;
%%     for (; *n; n++) {
%%         rv &= isalpha(*n) || isdigit(*n) || *n == '.' || *n == '%' || *n == '_' || *n == '-';
%%     }
%%     return rv;
%% }
is_valid_bucket_name([]) -> false;
is_valid_bucket_name(".") -> false;
is_valid_bucket_name("..") -> false;
is_valid_bucket_name([Char | Rest]) ->
    case ($A =< Char andalso Char =< $Z)
        orelse ($a =< Char andalso Char =< $z)
        orelse ($0 =< Char andalso Char =< $9)
        orelse Char =:= $. orelse Char =:= $%
        orelse Char =:= $_ orelse Char =:= $- of
        true ->
            case Rest of
                [] -> true;
                _ -> is_valid_bucket_name(Rest)
            end;
        _ -> false
    end.

is_open_proxy_port(BucketName, Port) ->
    UsedPorts = lists:filter(fun (undefined) -> false;
                                 (_) -> true
                             end,
                             [proplists:get_value(moxi_port, Config)
                              || {Name, Config} <- get_buckets(),
                                 Name /= BucketName]),
    not lists:member(Port, UsedPorts).

is_port_free(BucketName, Port) ->
    is_port_free(BucketName, Port, ns_config:get()).

is_port_free(BucketName, Port, Config) ->
    Port =/= ns_config:search_node_prop(Config, memcached, port)
        andalso Port =/= ns_config:search_node_prop(Config, moxi, port)
        andalso Port =/= ns_config:search_node_prop(Config, memcached, mccouch_port, 11213)
        andalso Port =/= capi_utils:capi_port(node(), Config)
        andalso Port =/= proplists:get_value(port, menelaus_web:webconfig(Config))
        andalso is_open_proxy_port(BucketName, Port).

validate_bucket_config(BucketName, NewConfig) ->
    case is_valid_bucket_name(BucketName) of
        true ->
            Port = proplists:get_value(moxi_port, NewConfig),
            case is_port_free(BucketName, Port) of
                false ->
                    {error, {port_conflict, Port}};
                true ->
                    ok
            end;
        false ->
            {error, {invalid_bucket_name, BucketName}}
    end.

new_bucket_default_params(membase) ->
    [{type, membase},
     {num_vbuckets, misc:getenv_int("COUCHBASE_NUM_VBUCKETS", 256)},
     {num_replicas, 1},
     {ram_quota, 0},
     {servers, []}];
new_bucket_default_params(memcached) ->
    [{type, memcached},
     {num_vbuckets, 0},
     {num_replicas, 0},
     {servers, ns_cluster_membership:active_nodes()},
     {map, []},
     {ram_quota, 0}].

cleanup_bucket_props(Props) ->
    case proplists:get_value(auth_type, Props) of
        sasl -> lists:keydelete(moxi_port, 1, Props);
        none -> lists:keydelete(sasl_password, 1, Props)
    end.

create_bucket(BucketType, BucketName, NewConfig) ->
    case validate_bucket_config(BucketName, NewConfig) of
        ok ->
            MergedConfig0 =
                misc:update_proplist(new_bucket_default_params(BucketType),
                                     NewConfig),
            MergedConfig = cleanup_bucket_props(MergedConfig0),
            ns_config:update_sub_key(
              buckets, configs,
              fun (List) ->
                      case lists:keyfind(BucketName, 1, List) of
                          false -> ok;
                          Tuple ->
                              exit({already_exists, Tuple})
                      end,
                      [{BucketName, MergedConfig} | List]
              end),
            %% The janitor will handle creating the map.
            ok;
        E -> E
    end.

-spec delete_bucket(bucket_name()) -> ok | {exit, {not_found, bucket_name()}, any()}.
delete_bucket(BucketName) ->
    RV = ns_config:update_sub_key(buckets, configs,
                                  fun (List) ->
                                          case lists:keyfind(BucketName, 1, List) of
                                              false -> exit({not_found, BucketName});
                                              Tuple ->
                                                  lists:delete(Tuple, List)
                                          end
                                  end),
    case RV of
        ok -> ok;
        {exit, {not_found, _}, _} -> ok
    end,
    RV.

filter_ready_buckets(BucketInfos) ->
    lists:filter(fun ({_Name, PList}) ->
                         case proplists:get_value(servers, PList, []) of
                             [_|_] = List ->
                                 lists:member(node(), List);
                             _ -> false
                         end
                 end, BucketInfos).

%% Updates properties of bucket of given name and type.  Check of type
%% protects us from type change races in certain cases.
%%
%% If bucket with given name exists, but with different type, we
%% should return {exit, {not_found, _}, _}
update_bucket_props(Type, BucketName, Props) ->
    case lists:member(BucketName, get_bucket_names(Type)) of
        true ->
            update_bucket_props(BucketName, Props);
        false ->
            {exit, {not_found, BucketName}, []}
    end.

update_bucket_props(BucketName, Props) ->
    ns_config:update_sub_key(
      buckets, configs,
      fun (List) ->
              RV = misc:key_update(
                     BucketName, List,
                     fun (OldProps) ->
                             NewProps = lists:foldl(
                                          fun ({K, _V} = Tuple, Acc) ->
                                                  [Tuple | lists:keydelete(K, 1, Acc)]
                                          end, OldProps, Props),
                             cleanup_bucket_props(NewProps)
                     end),
              case RV of
                  false -> exit({not_found, BucketName});
                  _ -> ok
              end,
              RV
      end).

set_fast_forward_map(Bucket, Map) ->
    update_bucket_config(
      Bucket,
      fun (OldConfig) ->
              lists:keystore(fastForwardMap, 1, OldConfig,
                             {fastForwardMap, Map})
      end).

set_map(Bucket, Map) ->
    true = mb_map:is_valid(Map),
    update_bucket_config(
      Bucket,
      fun (OldConfig) ->
              lists:keystore(map, 1, OldConfig, {map, Map})
      end).

set_servers(Bucket, Servers) ->
    update_bucket_config(
      Bucket,
      fun (OldConfig) ->
              lists:keystore(servers, 1, OldConfig, {servers, Servers})
      end).

% Update the bucket config atomically.
update_bucket_config(Bucket, Fun) ->
    ok = ns_config:update_key(
           buckets,
           fun (List) ->
                   Buckets = proplists:get_value(configs, List, []),
                   OldConfig = proplists:get_value(Bucket, Buckets),
                   NewConfig = Fun(OldConfig),
                   NewBuckets = lists:keyreplace(Bucket, 1, Buckets, {Bucket, NewConfig}),
                   lists:keyreplace(configs, 1, List, {configs, NewBuckets})
           end).

%% returns true iff bucket with given names is membase bucket.
is_persistent(BucketName) ->
    {ok, BucketConfig} = get_bucket(BucketName),
    bucket_type(BucketConfig) =:= membase.

names_conflict(BucketNameA, BucketNameB) ->
    string:to_lower(BucketNameA) =:= string:to_lower(BucketNameB).

%% @doc Check if a bucket exists. Case insensitive.
name_conflict(BucketName) ->
    BucketNameLower = string:to_lower(BucketName),
    lists:any(fun ({Name, _}) -> BucketNameLower == string:to_lower(Name) end,
              get_buckets()).

node_bucket_names(Node, BucketsConfigs) ->
    [B || {B, C} <- BucketsConfigs,
          lists:member(Node, proplists:get_value(servers, C, []))].

node_bucket_names(Node) ->
    node_bucket_names(Node, get_buckets()).


%% All the vbuckets (active or replica) on a node
-spec all_node_vbuckets(term()) -> list(integer()).
all_node_vbuckets(BucketConfig) ->
    VBucketMap = couch_util:get_value(map, BucketConfig, []),
    Node = node(),
    [Ordinal-1 ||
        {Ordinal, VBuckets} <- misc:enumerate(VBucketMap),
        lists:member(Node, VBuckets)].

config_to_map_options(Config) ->
    [{max_slaves, proplists:get_value(max_slaves, Config, 10)}].

update_vbucket_map_history(Map, Options) ->
    History = past_vbucket_maps(),
    SanifiedOptions = lists:ukeysort(1, lists:keydelete(maps_history, 1, Options)),
    NewEntry = {Map, SanifiedOptions},
    History2 = case lists:member(NewEntry, History) of
                   true ->
                       History;
                   false ->
                       History1 = [NewEntry | History],
                       case length(History1) > 10 of
                           true -> lists:sublist(History1, 10);
                           false -> History1
                       end
               end,
    ns_config:set(vbucket_map_history, History2).

past_vbucket_maps() ->
    case ns_config:search(vbucket_map_history) of
        {value, V} -> V;
        false -> []
    end.

%%
%% Internal functions
%%

%%
%% Tests
%%

min_live_copies_test() ->
    ?assertEqual(min_live_copies([node1], []), undefined),
    ?assertEqual(min_live_copies([node1], [{map, undefined}]), undefined),
    Map1 = [[node1, node2], [node2, node1]],
    ?assertEqual(2, min_live_copies([node1, node2], [{map, Map1}])),
    ?assertEqual(1, min_live_copies([node1], [{map, Map1}])),
    ?assertEqual(0, min_live_copies([node3], [{map, Map1}])),
    Map2 = [[undefined, node2], [node2, node1]],
    ?assertEqual(1, min_live_copies([node1, node2], [{map, Map2}])),
    ?assertEqual(0, min_live_copies([node1, node3], [{map, Map2}])).<|MERGE_RESOLUTION|>--- conflicted
+++ resolved
@@ -91,18 +91,13 @@
     {DynamicConfigString, ExtraParams} =
         case BucketType of
             membase ->
-<<<<<<< HEAD
                 {ok, DBDir} = ns_storage_conf:this_node_dbdir(),
                 DBName = filename:join(DBDir, BucketName),
                 CouchPort = ns_config:search_node_prop(Config, memcached, mccouch_port, 11213),
-=======
-                {ok, DBDir} = ns_storage_conf:dbdir(Config),
-                DBSubDir = filename:join(DBDir, BucketName ++ "-data"),
-                DBName = filename:join(DBSubDir, BucketName),
+                DBSubDir = filename:join(DBDir, BucketName),
                 AccessLog = filename:join(DBSubDir, "access.log"),
                 KeyLog = filename:join(DBSubDir, "key.log"),
-                ok = filelib:ensure_dir(DBName),
->>>>>>> d5c6cc2c
+                ok = filelib:ensure_dir(DBSubDir),
                 NumVBuckets = proplists:get_value(num_vbuckets, BucketConfig),
                 ok = filelib:ensure_dir(DBName),
                 %% MemQuota is our per-node bucket memory limit
@@ -110,16 +105,11 @@
                     io_lib:format(
                       "ht_size=~B;ht_locks=~B;"
                       "tap_noop_interval=~B;max_txn_size=~B;"
-<<<<<<< HEAD
                       "max_size=~B;"
                       "tap_keepalive=~B;dbname=~s;"
                       "allow_data_loss_during_shutdown=true;"
-                      "backend=couchdb;couch_bucket=~s;couch_port=~B;max_vbuckets=~B",
-=======
-                      "max_size=~B;initfile=~s;"
-                      "tap_keepalive=~B;dbname=~s;max_vbuckets=~B;"
+                      "backend=couchdb;couch_bucket=~s;couch_port=~B;max_vbuckets=~B;"
                       "alog_path=~s;klog_path=~s",
->>>>>>> d5c6cc2c
                       [proplists:get_value(
                          ht_size, BucketConfig,
                          misc:getenv_int("MEMBASE_HT_SIZE", 3079)),
@@ -139,15 +129,11 @@
                          tap_keepalive, BucketConfig,
                          misc:getenv_int("MEMBASE_TAP_KEEPALIVE", 300)),
                        DBName,
-<<<<<<< HEAD
                        BucketName,
                        CouchPort,
-                       NumVBuckets]),
-=======
                        NumVBuckets,
                        AccessLog,
                        KeyLog]),
->>>>>>> d5c6cc2c
                 {CFG, {MemQuota, DBName}};
             memcached ->
                 {io_lib:format("cache_size=~B", [MemQuota]),
