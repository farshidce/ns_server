--- conflicted
+++ resolved
@@ -127,7 +127,7 @@
        type=Type}
     }.
 
-handle_call(Msg, From, State) ->
+handle_call(Msg, From, #state{type=stats} = State) ->
     StartTS = os:timestamp(),
     try
         do_handle_call(Msg, From, State)
@@ -140,7 +140,9 @@
             true ->
                 ok
         end
-    end.
+    end;
+handle_call(Msg, From, State) ->
+    do_handle_call(Msg, From, State).
 
 do_handle_call({raw_stats, SubStat, StatsFun, StatsFunState}, _From, State) ->
     try mc_client_binary:stats(State#state.sock, SubStat, StatsFun, StatsFunState) of
@@ -203,60 +205,56 @@
 do_handle_call(flush, _From, State) ->
     Reply = mc_client_binary:flush(State#state.sock),
     {reply, Reply, State};
-<<<<<<< HEAD
-
-handle_call({delete, Key, VBucket, CAS}, _From, State) ->
+
+do_handle_call({delete, Key, VBucket, CAS}, _From, State) ->
     Reply = mc_client_binary:cmd(?DELETE, State#state.sock, undefined, undefined,
                                  {#mc_header{vbucket = VBucket},
                                   #mc_entry{key = Key, cas = CAS}}),
     {reply, Reply, State};
 
-handle_call({delete_with_meta, Key, VBucket, Meta, CAS}, _From, State) ->
+do_handle_call({delete_with_meta, Key, VBucket, Meta, CAS}, _From, State) ->
     Reply = mc_client_binary:delete_with_meta(State#state.sock,
                                               Key, VBucket, Meta, CAS),
     {reply, Reply, State};
 
-handle_call({set, Key, VBucket, Val}, _From, State) ->
+do_handle_call({set, Key, VBucket, Val}, _From, State) ->
     Reply = mc_client_binary:cmd(?SET, State#state.sock, undefined, undefined,
                                  {#mc_header{vbucket = VBucket},
                                   #mc_entry{key = Key, data = Val}}),
     {reply, Reply, State};
 
-handle_call({set_with_meta, Key, VBucket, Value, Meta, CAS, Flags, Expiration},
+do_handle_call({set_with_meta, Key, VBucket, Value, Meta, CAS, Flags, Expiration},
             _From, State) ->
     Reply = mc_client_binary:set_with_meta(State#state.sock, Key, VBucket,
                                            Value, Meta, CAS, Flags, Expiration),
     {reply, Reply, State};
 
-handle_call({add, Key, VBucket, Val}, _From, State) ->
+do_handle_call({add, Key, VBucket, Val}, _From, State) ->
     Reply = mc_client_binary:cmd(?ADD, State#state.sock, undefined, undefined,
                                  {#mc_header{vbucket = VBucket},
                                   #mc_entry{key = Key, data = Val}}),
     {reply, Reply, State};
 
-handle_call({add_with_meta, Key, VBucket, Value, Meta, Flags, Expiration},
+do_handle_call({add_with_meta, Key, VBucket, Value, Meta, Flags, Expiration},
             _From, State) ->
     Reply = mc_client_binary:add_with_meta(State#state.sock, Key, VBucket,
                                            Value, Meta, Flags, Expiration),
     {reply, Reply, State};
 
-handle_call({get, Key, VBucket}, _From, State) ->
+do_handle_call({get, Key, VBucket}, _From, State) ->
     Reply = mc_client_binary:cmd(?GET, State#state.sock, undefined, undefined,
                                  {#mc_header{vbucket = VBucket},
                                   #mc_entry{key = Key}}),
     {reply, Reply, State};
 
-handle_call({get_meta, Key, VBucket}, _From, State) ->
+do_handle_call({get_meta, Key, VBucket}, _From, State) ->
     Reply = mc_client_binary:get_meta(State#state.sock, Key, VBucket),
     {reply, Reply, State};
 
-handle_call({sync, Key, VBucket, CAS}, _From, State) ->
+do_handle_call({sync, Key, VBucket, CAS}, _From, State) ->
     {reply, mc_client_binary:sync(State#state.sock, VBucket, Key, CAS), State};
 
-handle_call({set_flush_param, Key, Value}, _From, State) ->
-=======
 do_handle_call({set_flush_param, Key, Value}, _From, State) ->
->>>>>>> 7c51d629
     Reply = mc_client_binary:set_flush_param(State#state.sock, Key, Value),
     {reply, Reply, State};
 do_handle_call({set_vbucket, VBucket, VBState}, _From,
